[package]
name = "polkadot-network"
version = "0.7.9"
authors = ["Parity Technologies <admin@parity.io>"]
description = "Polkadot-specific networking protocol"
edition = "2018"

[dependencies]
arrayvec = "0.4.12"
parking_lot = "0.9.0"
av_store = { package = "polkadot-availability-store", path = "../availability-store" }
polkadot-validation = { path = "../validation" }
polkadot-primitives = { path = "../primitives" }
polkadot-erasure-coding = { path = "../erasure-coding" }
codec = { package = "parity-scale-codec", version = "1.1.0", default-features = false, features = ["derive"] }
sc-network = { git = "https://github.com/paritytech/substrate", branch = "ashley-polkadot-wasm" }
sp-core = { git = "https://github.com/paritytech/substrate", branch = "ashley-polkadot-wasm" }
sp-runtime = { git = "https://github.com/paritytech/substrate", branch = "ashley-polkadot-wasm" }
futures = { version = "0.3.1", features = ["compat"] }
log = "0.4.8"
exit-future = "0.2.0"
<<<<<<< HEAD
sc-client = { git = "https://github.com/paritytech/substrate", branch = "ashley-polkadot-wasm" }
sp-blockchain = { git = "https://github.com/paritytech/substrate", branch = "ashley-polkadot-wasm" }
=======
sc-client = { git = "https://github.com/paritytech/substrate", branch = "polkadot-master" }
sp-blockchain = { git = "https://github.com/paritytech/substrate", branch = "polkadot-master" }
>>>>>>> 5e9542c8

[dev-dependencies]
sp-keyring = { git = "https://github.com/paritytech/substrate", branch = "ashley-polkadot-wasm" }
sp-api = { git = "https://github.com/paritytech/substrate", branch = "ashley-polkadot-wasm" }<|MERGE_RESOLUTION|>--- conflicted
+++ resolved
@@ -19,13 +19,8 @@
 futures = { version = "0.3.1", features = ["compat"] }
 log = "0.4.8"
 exit-future = "0.2.0"
-<<<<<<< HEAD
 sc-client = { git = "https://github.com/paritytech/substrate", branch = "ashley-polkadot-wasm" }
 sp-blockchain = { git = "https://github.com/paritytech/substrate", branch = "ashley-polkadot-wasm" }
-=======
-sc-client = { git = "https://github.com/paritytech/substrate", branch = "polkadot-master" }
-sp-blockchain = { git = "https://github.com/paritytech/substrate", branch = "polkadot-master" }
->>>>>>> 5e9542c8
 
 [dev-dependencies]
 sp-keyring = { git = "https://github.com/paritytech/substrate", branch = "ashley-polkadot-wasm" }
